--- conflicted
+++ resolved
@@ -309,58 +309,11 @@
                 redirect_url = f"{generic_error_url}?errorid={error_id}"
                 return Redirect(generic_error_url)
             raise
-<<<<<<< HEAD
         # except UnknownSystemEntity as err:
         #     msg = "configuration error: unknown system entity " + str(err)
         #     logline = lu.LOG_FMT.format(id=lu.get_session_id(context.state), message=msg)
         #     logger.error(logline, exc_info=False)
         #     raise
-        except Exception as err:
-            msg = "Uncaught exception"
-=======
-        except SATOSANoBoundEndpointError as e:
-            error_id = uuid.uuid4().urn
-            msg = {
-                "message": "URL-path is not bound to any endpoint function",
-                "error": str(e),
-                "error_id": error_id,
-            }
-            logline = lu.LOG_FMT.format(id=lu.get_session_id(context.state), message=msg)
-            logger.error(logline)
-            generic_error_url = self.config.get("ERROR_URL")
-            if generic_error_url:
-                redirect_url = f"{generic_error_url}?errorid={error_id}"
-                return Redirect(generic_error_url)
-            return NotFound("The Service or Identity Provider you requested could not be found.")
-        except SATOSAError as e:
-            error_id = uuid.uuid4().urn
-            msg = {
-                "message": "Uncaught SATOSA error",
-                "error": str(e),
-                "error_id": error_id,
-            }
-            logline = lu.LOG_FMT.format(id=lu.get_session_id(context.state), message=msg)
-            logger.error(logline)
-            generic_error_url = self.config.get("ERROR_URL")
-            if generic_error_url:
-                redirect_url = f"{generic_error_url}?errorid={error_id}"
-                return Redirect(generic_error_url)
-            raise
-        except UnknownSystemEntity as e:
-            error_id = uuid.uuid4().urn
-            msg = {
-                "message": "Configuration error: unknown system entity",
-                "error": str(e),
-                "error_id": error_id,
-            }
->>>>>>> d5cac7fc
-            logline = lu.LOG_FMT.format(id=lu.get_session_id(context.state), message=msg)
-            logger.error(logline)
-            generic_error_url = self.config.get("ERROR_URL")
-            if generic_error_url:
-                redirect_url = f"{generic_error_url}?errorid={error_id}"
-                return Redirect(generic_error_url)
-            raise
         except Exception as e:
             error_id = uuid.uuid4().urn
             msg = {
