--- conflicted
+++ resolved
@@ -12,13 +12,7 @@
 from satosa.response import NotFound
 from satosa.response import Redirect
 from .context import Context
-<<<<<<< HEAD
-from .exception import SATOSAConfigurationError, SATOSAError, SATOSAAuthenticationError, SATOSAUnknownError, SATOSAUnknownErrorRedirectUrl
-from .plugin_loader import load_backends, load_frontends
-from .plugin_loader import load_request_microservices, load_response_microservices
-from .routing import ModuleRouter, SATOSANoBoundEndpointError
-from .state import cookie_to_state, SATOSAStateError, State, state_to_cookie
-=======
+
 from .exception import SATOSAAuthenticationError
 from .exception import SATOSAAuthenticationFlowError
 from .exception import SATOSABadRequestError
@@ -35,7 +29,6 @@
 from .state import State
 from .state import cookie_to_state
 from .state import state_to_cookie
->>>>>>> 75c325b3
 
 import satosa.logging_util as lu
 
@@ -247,17 +240,6 @@
         :param context: Session context
         """
 
-<<<<<<< HEAD
-        cookie = state_to_cookie(context.state,
-                                 self.config["COOKIE_STATE_NAME"],
-                                 "/",
-                                 self.config["STATE_ENCRYPTION_KEY"],
-                                 self.config.get("COOKIE_DOMAIN"),
-                                 self.config.get("COOKIE_SECURE", True),
-                                 self.config.get("COOKIE_HTTPONLY", True),
-                                 self.config.get("COOKIE_MAX_AGE", "")
-                                 )
-=======
         cookie_name = self.config["COOKIE_STATE_NAME"]
         cookie = state_to_cookie(
             context.state,
@@ -275,7 +257,6 @@
             if name != "Set-Cookie"
             or not value.startswith(f"{cookie_name}=")
         ]
->>>>>>> 75c325b3
         resp.headers.append(tuple(cookie.output().split(": ", 1)))
 
     def run(self, context):
@@ -316,7 +297,7 @@
             }
             logline = lu.LOG_FMT.format(id=lu.get_session_id(context.state), message=msg)
             logger.error(logline)
-            generic_error_url = self.config.get("ERROR_URL")
+            generic_error_url = self.config.get("ERROR_URL") or self.config.get("UNKNOW_ERROR_REDIRECT_PAGE")
             if generic_error_url:
                 redirect_url = f"{generic_error_url}?errorid={error_id}"
                 return Redirect(generic_error_url)
@@ -348,7 +329,9 @@
             if generic_error_url:
                 redirect_url = f"{generic_error_url}?errorid={error_id}"
                 return Redirect(generic_error_url)
-            return NotFound("The Service or Identity Provider you requested could not be found.")
+            return NotFound(
+                "The Service or Identity Provider you requested could not be found."
+            )
         except SATOSAError as e:
             error_id = uuid.uuid4().urn
             msg = {
@@ -357,25 +340,6 @@
                 "error_id": error_id,
             }
             logline = lu.LOG_FMT.format(id=lu.get_session_id(context.state), message=msg)
-<<<<<<< HEAD
-            logger.error(logline, exc_info=False)
-            raise UnknownSystemEntity(("Unknown System Entity ID - please check "
-                                       "requester entity ID, "
-                                       "AssertionConsumerService definitions "
-                                       "and other possible mismatches between "
-                                       "Service Provider Metadata and its AuthnRequest."))
-        except Exception as err:
-            msg = "Uncaught exception"
-            logline = lu.LOG_FMT.format(id=lu.get_session_id(context.state), message=msg)
-            logger.error(logline, exc_info=True)
-            redirect_url = self.config.get("UNKNOW_ERROR_REDIRECT_PAGE")
-            if redirect_url:
-                raise SATOSAUnknownErrorRedirectUrl((redirect_url, logline))
-            else:
-                raise SATOSAUnknownError("Unknown error") from err
-             
-        return resp
-=======
             logger.error(logline)
             generic_error_url = self.config.get("ERROR_URL")
             if generic_error_url:
@@ -385,7 +349,11 @@
         except UnknownSystemEntity as e:
             error_id = uuid.uuid4().urn
             msg = {
-                "message": "Configuration error: unknown system entity",
+                "message": ("Unknown System Entity ID - please check "
+                            "requester entity ID, "
+                            "AssertionConsumerService definitions "
+                            "and other possible mismatches between "
+                            "Service Provider Metadata and its AuthnRequest."),
                 "error": str(e),
                 "error_id": error_id,
             }
@@ -411,7 +379,6 @@
             raise SATOSAUnknownError("Unknown error") from e
         else:
             return resp
->>>>>>> 75c325b3
 
 
 class SAMLBaseModule(object):
