"""
Apple backend module.
"""
import logging
from .openid_connect import OpenIDConnectBackend, STATE_KEY
from oic.oauth2.message import Message
from oic.oic.message import AuthorizationResponse
import satosa.logging_util as lu
from ..exception import SATOSAAuthenticationError
import json
import requests


logger = logging.getLogger(__name__)


# https://developer.okta.com/blog/2019/06/04/what-the-heck-is-sign-in-with-apple
class AppleBackend(OpenIDConnectBackend):
    """Sign in with Apple backend"""

<<<<<<< HEAD
    def __init__(self, auth_callback_func, internal_attributes, config, base_url, name, storage,
                 logout_callback_func):
        """
        Sign in with Apple backend module.
        :param auth_callback_func: Callback should be called by the module after the authorization
        in the backend is done.
        :param internal_attributes: Mapping dictionary between SATOSA internal attribute names and
        the names returned by underlying IdP's/OP's as well as what attributes the calling SP's and
        RP's expects namevice.
        :param config: Configuration parameters for the module.
        :param base_url: base url of the service
        :param name: name of the plugin
        :param storage: storage to hold the backend session information
        :param logout_callback_func: Callback should be called by the module after the logout
        in the backend is done. This may trigger log out flow for all the frontends associated
        with the backend session

        :type auth_callback_func:
        (satosa.context.Context, satosa.internal.InternalData) -> satosa.response.Response
        :type internal_attributes: dict[string, dict[str, str | list[str]]]
        :type config: dict[str, dict[str, str] | list[str]]
        :type base_url: str
        :type name: str
        :type storage: satosa.storage.Storage
        :type logout_callback_func: str
        (satosa.context.Context, satosa.internal.InternalData) -> satosa.response.Response
        """
        super().__init__(auth_callback_func, internal_attributes, base_url, name, storage, logout_callback_func)
        self.auth_callback_func = auth_callback_func
        self.config = config
        self.client = _create_client(
            config["provider_metadata"],
            config["client"]["client_metadata"],
            config["client"].get("verify_ssl", True),
        )
        if "scope" not in config["client"]["auth_req_params"]:
            config["auth_req_params"]["scope"] = "openid"
        if "response_type" not in config["client"]["auth_req_params"]:
            config["auth_req_params"]["response_type"] = "code"

    def start_auth(self, context, request_info):
        """
        See super class method satosa.backends.base#start_auth
        :type context: satosa.context.Context
        :type request_info: satosa.internal.InternalData
        """
        oidc_nonce = rndstr()
        oidc_state = rndstr()
        state_data = {NONCE_KEY: oidc_nonce, STATE_KEY: oidc_state}
        context.state[self.name] = state_data

        args = {
            "scope": self.config["client"]["auth_req_params"]["scope"],
            "response_type": self.config["client"]["auth_req_params"]["response_type"],
            "client_id": self.client.client_id,
            "redirect_uri": self.client.registration_response["redirect_uris"][0],
            "state": oidc_state,
            "nonce": oidc_nonce,
        }
        args.update(self.config["client"]["auth_req_params"])
        auth_req = self.client.construct_AuthorizationRequest(request_args=args)
        login_url = auth_req.request(self.client.authorization_endpoint)
        return Redirect(login_url)

    def register_endpoints(self):
        """
        Creates a list of all the endpoints this backend module needs to listen to. In this case
        it's the authentication response from the underlying OP that is redirected from the OP to
        the proxy.
        :rtype: Sequence[(str, Callable[[satosa.context.Context], satosa.response.Response]]
        :return: A list that can be used to map the request to SATOSA to this endpoint.
        """
        url_map = []
        redirect_path = urlparse(
            self.config["client"]["client_metadata"]["redirect_uris"][0]
        ).path
        if not redirect_path:
            raise SATOSAError("Missing path in redirect uri")

        url_map.append(("^%s$" % redirect_path.lstrip("/"), self.response_endpoint))
        return url_map

    def _verify_nonce(self, nonce, context):
        """
        Verify the received OIDC 'nonce' from the ID Token.
        :param nonce: OIDC nonce
        :type nonce: str
        :param context: current request context
        :type context: satosa.context.Context
        :raise SATOSAAuthenticationError: if the nonce is incorrect
        """
        backend_state = context.state[self.name]
        if nonce != backend_state[NONCE_KEY]:
            msg = "Missing or invalid nonce in authn response for state: {}".format(
                backend_state
            )
            logline = lu.LOG_FMT.format(
                id=lu.get_session_id(context.state), message=msg
            )
            logger.debug(logline)
            raise SATOSAAuthenticationError(
                context.state, "Missing or invalid nonce in authn response"
            )

=======
>>>>>>> b9fc02dd
    def _get_tokens(self, authn_response, context):
        """
        :param authn_response: authentication response from OP
        :type authn_response: oic.oic.message.AuthorizationResponse
        :return: access token and ID Token claims
        :rtype: Tuple[Optional[str], Optional[Mapping[str, str]]]
        """
        if "code" in authn_response:
            # make token request
            # https://developer.apple.com/documentation/sign_in_with_apple/generate_and_validate_tokens
            args = {
                "client_id": self.client.client_id,
                "client_secret": self.client.client_secret,
                "code": authn_response["code"],
                "grant_type": "authorization_code",
                "redirect_uri": self.client.registration_response["redirect_uris"][0],
            }

            token_resp = requests.post(
                "https://appleid.apple.com/auth/token",
                data=args,
                headers={"Content-Type": "application/x-www-form-urlencoded"},
            ).json()

            logger.debug("apple response received")
            logger.debug(token_resp)

            self._check_error_response(token_resp, context)

            keyjar = self.client.keyjar
            id_token_claims = dict(
                Message().from_jwt(token_resp["id_token"], keyjar=keyjar)
            )

            return token_resp["access_token"], id_token_claims

        return authn_response.get("access_token"), authn_response.get("id_token")

    def response_endpoint(self, context, *args):
        """
        Handles the authentication response from the OP.
        :type context: satosa.context.Context
        :type args: Any
        :rtype: satosa.response.Response

        :param context: SATOSA context
        :param args: None
        :return:
        """
        backend_state = context.state[self.name]

        # Apple has no userinfo endpoint
        # but may send some user information via POST in the first request.
        #
        # References:
        # - https://developer.apple.com/documentation/sign_in_with_apple/sign_in_with_apple_rest_api/authenticating_users_with_sign_in_with_apple
        # - https://developer.apple.com/documentation/sign_in_with_apple/namei
        try:
            userdata = context.request.get("user", "{}")
            userinfo = json.loads(userdata)
        except json.JSONDecodeError:
            userinfo = {}

        authn_resp = self.client.parse_response(
            AuthorizationResponse, info=context.request, sformat="dict"
        )
        if backend_state[STATE_KEY] != authn_resp["state"]:
            msg = "Missing or invalid state in authn response for state: {}".format(
                backend_state
            )
            logline = lu.LOG_FMT.format(
                id=lu.get_session_id(context.state), message=msg
            )
            logger.debug(logline)
            raise SATOSAAuthenticationError(
                context.state, "Missing or invalid state in authn response"
            )

        self._check_error_response(authn_resp, context)
        access_token, id_token_claims = self._get_tokens(authn_resp, context)
        if not id_token_claims:
            id_token_claims = {}

        if not id_token_claims and not userinfo:
            msg = "No id_token or userinfo, nothing to do.."
            logline = lu.LOG_FMT.format(
                id=lu.get_session_id(context.state), message=msg
            )
            logger.error(logline)
            raise SATOSAAuthenticationError(context.state, "No user info available.")

        all_user_claims = dict(list(userinfo.items()) + list(id_token_claims.items()))

        # convert "string or Boolean" claims to actual booleans
        for bool_claim_name in ["email_verified", "is_private_email"]:
            if type(all_user_claims.get(bool_claim_name)) == str:
                all_user_claims[bool_claim_name] = (
                    True if all_user_claims[bool_claim_name] == "true" else False
                )

        msg = "UserInfo: {}".format(all_user_claims)
        logline = lu.LOG_FMT.format(id=lu.get_session_id(context.state), message=msg)
        logger.debug(logline)
        internal_resp = self._translate_response(
            all_user_claims, self.client.authorization_endpoint
        )
        return self.auth_callback_func(context, internal_resp)<|MERGE_RESOLUTION|>--- conflicted
+++ resolved
@@ -18,7 +18,6 @@
 class AppleBackend(OpenIDConnectBackend):
     """Sign in with Apple backend"""
 
-<<<<<<< HEAD
     def __init__(self, auth_callback_func, internal_attributes, config, base_url, name, storage,
                  logout_callback_func):
         """
@@ -123,8 +122,6 @@
                 context.state, "Missing or invalid nonce in authn response"
             )
 
-=======
->>>>>>> b9fc02dd
     def _get_tokens(self, authn_response, context):
         """
         :param authn_response: authentication response from OP
