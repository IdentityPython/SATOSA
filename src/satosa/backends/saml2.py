"""
A saml2 backend module for the satosa proxy
"""
import copy
import functools
import json
import logging
import warnings as _warnings
from base64 import urlsafe_b64encode
from urllib.parse import urlparse

<<<<<<< HEAD
import saml2.xmldsig
=======
from saml2 import BINDING_HTTP_REDIRECT
>>>>>>> 79ca3d25
from saml2.client_base import Base
from saml2.config import SPConfig
from saml2.extension.ui import NAMESPACE as UI_NAMESPACE
from saml2.metadata import create_metadata_string
from saml2.authn_context import requested_authn_context

import satosa.util as util
from satosa.base import SAMLBaseModule
from satosa.base import SAMLEIDASBaseModule
from satosa.context import Context
from satosa.internal import AuthenticationInformation
from satosa.internal import InternalData
from satosa.exception import SATOSAAuthenticationError
from satosa.logging_util import satosa_logging
from satosa.response import SeeOther, Response
from satosa.saml_util import make_saml_response
from satosa.metadata_creation.description import (
    MetadataDescription, OrganizationDesc, ContactPersonDesc, UIInfoDesc
)
from satosa.backends.base import BackendModule

from satosa.deprecated import SAMLInternalResponse


logger = logging.getLogger(__name__)


def get_memorized_idp(context, config, force_authn):
    memorized_idp = (
        config.get(SAMLBackend.KEY_MEMORIZE_IDP)
        and context.state.get(Context.KEY_MEMORIZED_IDP)
    )
    use_when_force_authn = config.get(
        SAMLBackend.KEY_USE_MEMORIZED_IDP_WHEN_FORCE_AUTHN
    )
    value = (not force_authn or use_when_force_authn) and memorized_idp
    return value


def get_force_authn(context, config, sp_config):
    """
    Return the force_authn value.

    The value comes from one of three place:
    - the configuration of the backend
    - the context, as it came through in the AuthnRequest handled by the frontend.
      note: the frontend should have been set to mirror the force_authn value.
    - the cookie, as it has been stored by the proxy on a redirect to the DS
      note: the frontend should have been set to mirror the force_authn value.

    The value is either "true" or None
    """
    mirror = config.get(SAMLBackend.KEY_MIRROR_FORCE_AUTHN)
    from_state = mirror and context.state.get(Context.KEY_FORCE_AUTHN)
    from_context = (
        mirror and context.get_decoration(Context.KEY_FORCE_AUTHN) in ["true", "1"]
    )
    from_config = sp_config.getattr("force_authn", "sp")
    is_set = str(from_state or from_context or from_config).lower() == "true"
    value = "true" if is_set else None
    return value


class SAMLBackend(BackendModule, SAMLBaseModule):
    """
    A saml2 backend module (acting as a SP).
    """
    KEY_DISCO_SRV = 'disco_srv'
    KEY_SAML_DISCOVERY_SERVICE_URL = 'saml_discovery_service_url'
    KEY_SAML_DISCOVERY_SERVICE_POLICY = 'saml_discovery_service_policy'
    KEY_SP_CONFIG = 'sp_config'
    KEY_MIRROR_FORCE_AUTHN = 'mirror_force_authn'
    KEY_MEMORIZE_IDP = 'memorize_idp'
    KEY_USE_MEMORIZED_IDP_WHEN_FORCE_AUTHN = 'use_memorized_idp_when_force_authn'

    VALUE_ACR_COMPARISON_DEFAULT = 'exact'

    def __init__(self, outgoing, internal_attributes, config, base_url, name):
        """
        :type outgoing:
        (satosa.context.Context, satosa.internal.InternalData) -> satosa.response.Response
        :type internal_attributes: dict[str, dict[str, list[str] | str]]
        :type config: dict[str, Any]
        :type base_url: str
        :type name: str

        :param outgoing: Callback should be called by the module after
                                   the authorization in the backend is done.
        :param internal_attributes: Internal attribute map
        :param config: The module config
        :param base_url: base url of the service
        :param name: name of the plugin
        """
        super().__init__(outgoing, internal_attributes, base_url, name)
        self.config = self.init_config(config)

        sp_config = SPConfig().load(copy.deepcopy(
            config[SAMLBackend.KEY_SP_CONFIG]), False
        )
        self.sp = Base(sp_config)

        self.discosrv = config.get(SAMLBackend.KEY_DISCO_SRV)
        self.encryption_keys = []
        self.outstanding_queries = {}
        self.idp_blacklist_file = config.get('idp_blacklist_file', None)

        sp_keypairs = sp_config.getattr('encryption_keypairs', '')
        sp_key_file = sp_config.getattr('key_file', '')
        if sp_keypairs:
            key_file_paths = [pair['key_file'] for pair in sp_keypairs]
        elif sp_key_file:
            key_file_paths = [sp_key_file]
        else:
            key_file_paths = []

        for p in key_file_paths:
            with open(p) as key_file:
                self.encryption_keys.append(key_file.read())

    def get_idp_entity_id(self, context):
        """
        :type context: satosa.context.Context
        :rtype: str | None

        :param context: The current context
        :return: the entity_id of the idp or None
        """

        idps = self.sp.metadata.identity_providers()
        only_one_idp_in_metadata = (
            "mdq" not in self.config["sp_config"]["metadata"]
            and len(idps) == 1
        )

        only_idp = only_one_idp_in_metadata and idps[0]
        target_entity_id = context.get_decoration(Context.KEY_TARGET_ENTITYID)
        force_authn = get_force_authn(context, self.config, self.sp.config)
        memorized_idp = get_memorized_idp(context, self.config, force_authn)
        entity_id = only_idp or target_entity_id or memorized_idp or None

        satosa_logging(
            logger, logging.INFO,
            {
                "message": "Selected IdP",
                "only_one": only_idp,
                "target_entity_id": target_entity_id,
                "force_authn": force_authn,
                "memorized_idp": memorized_idp,
                "entity_id": entity_id,
            },
            context.state,
        )
        return entity_id

    def start_auth(self, context, internal_req):
        """
        See super class method satosa.backends.base.BackendModule#start_auth

        :type context: satosa.context.Context
        :type internal_req: satosa.internal.InternalData
        :rtype: satosa.response.Response
        """

        entity_id = self.get_idp_entity_id(context)
        if entity_id is None:
            # since context is not passed to disco_query
            # keep the information in the state cookie
            context.state[Context.KEY_FORCE_AUTHN] = get_force_authn(
                context, self.config, self.sp.config
            )
            return self.disco_query(context)

        return self.authn_request(context, entity_id)

    def disco_query(self, context):
        """
        Makes a request to the discovery server

        :type context: satosa.context.Context
        :type internal_req: satosa.internal.InternalData
        :rtype: satosa.response.SeeOther

        :param context: The current context
        :param internal_req: The request
        :return: Response
        """
        endpoints = self.sp.config.getattr("endpoints", "sp")
        return_url = endpoints["discovery_response"][0][0]

        disco_url = (
            context.get_decoration(SAMLBackend.KEY_SAML_DISCOVERY_SERVICE_URL)
            or self.discosrv
        )
        disco_policy = context.get_decoration(
            SAMLBackend.KEY_SAML_DISCOVERY_SERVICE_POLICY
        )

        args = {"return": return_url}
        if disco_policy:
            args["policy"] = disco_policy

        loc = self.sp.create_discovery_service_request(
            disco_url, self.sp.config.entityid, **args
        )
        return SeeOther(loc)

    def construct_requested_authn_context(self, entity_id):
        if not self.acr_mapping:
            return None

        acr_entry = util.get_dict_defaults(self.acr_mapping, entity_id)
        if not acr_entry:
            return None

        if type(acr_entry) is not dict:
            acr_entry = {
                "class_ref": acr_entry,
                "comparison": self.VALUE_ACR_COMPARISON_DEFAULT,
            }

        authn_context = requested_authn_context(
            acr_entry['class_ref'], comparison=acr_entry.get(
                'comparison', self.VALUE_ACR_COMPARISON_DEFAULT))

        return authn_context

    def authn_request(self, context, entity_id):
        """
        Do an authorization request on idp with given entity id.
        This is the start of the authorization.

        :type context: satosa.context.Context
        :type entity_id: str
        :rtype: satosa.response.Response

        :param context: The current context
        :param entity_id: Target IDP entity id
        :return: response to the user agent
        """

        # If IDP blacklisting is enabled and the selected IDP is blacklisted,
        # stop here
        if self.idp_blacklist_file:
            with open(self.idp_blacklist_file) as blacklist_file:
                blacklist_array = json.load(blacklist_file)['blacklist']
                if entity_id in blacklist_array:
                    satosa_logging(logger, logging.DEBUG, "IdP with EntityID {} is blacklisted".format(entity_id), context.state, exc_info=False)
                    raise SATOSAAuthenticationError(context.state, "Selected IdP is blacklisted for this backend")

        # options to be optionally filled in this
        kwargs = {}

        # put desidered sign digest algs in kwargs
        for alg in ('sign_alg', 'digest_alg'):
            selected_alg = self.config['sp_config']['service']['sp'].get(alg)
            if not selected_alg: continue
            kwargs[alg] = getattr(saml2.xmldsig, selected_alg)

        authn_context = self.construct_requested_authn_context(entity_id)
        if authn_context:
            kwargs["requested_authn_context"] = authn_context
        if self.config.get(SAMLBackend.KEY_MIRROR_FORCE_AUTHN):
            kwargs["force_authn"] = get_force_authn(
                context, self.config, self.sp.config
            )

        try:
            binding, destination = self.sp.pick_binding(
                "single_sign_on_service", None, "idpsso", entity_id=entity_id)
            satosa_logging(logger, logging.DEBUG, "binding: %s, destination: %s" % (binding, destination),
                           context.state)
            acs_endp, response_binding = self.sp.config.getattr("endpoints", "sp")["assertion_consumer_service"][0]
            req_id, req = self.sp.create_authn_request(
                destination, binding=response_binding, **kwargs)
            relay_state = util.rndstr()
            ht_args = self.sp.apply_binding(binding, "%s" % req, destination, relay_state=relay_state)
            satosa_logging(logger, logging.DEBUG, "ht_args: %s" % ht_args, context.state)
        except Exception as exc:
            satosa_logging(logger, logging.DEBUG, "Failed to construct the AuthnRequest for state", context.state,
                           exc_info=True)
            raise SATOSAAuthenticationError(context.state, "Failed to construct the AuthnRequest") from exc

        if self.sp.config.getattr('allow_unsolicited', 'sp') is False:
            if req_id in self.outstanding_queries:
                errmsg = "Request with duplicate id {}".format(req_id)
                satosa_logging(logger, logging.DEBUG, errmsg, context.state)
                raise SATOSAAuthenticationError(context.state, errmsg)
            self.outstanding_queries[req_id] = req

        context.state[self.name] = {"relay_state": relay_state}
        return make_saml_response(binding, ht_args)

    def authn_response(self, context, binding):
        """
        Endpoint for the idp response
        :type context: satosa.context,Context
        :type binding: str
        :rtype: satosa.response.Response

        :param context: The current context
        :param binding: The saml binding type
        :return: response
        """
        if not context.request["SAMLResponse"]:
            satosa_logging(logger, logging.DEBUG, "Missing Response for state", context.state)
            raise SATOSAAuthenticationError(context.state, "Missing Response")

        try:
            authn_response = self.sp.parse_authn_request_response(
                context.request["SAMLResponse"],
                binding, outstanding=self.outstanding_queries)
        except Exception as err:
            satosa_logging(logger, logging.DEBUG, "Failed to parse authn request for state", context.state,
                           exc_info=True)
            raise SATOSAAuthenticationError(context.state, "Failed to parse authn request") from err

        if self.sp.config.getattr('allow_unsolicited', 'sp') is False:
            req_id = authn_response.in_response_to
            if req_id not in self.outstanding_queries:
                errmsg = "No request with id: {}".format(req_id),
                satosa_logging(logger, logging.DEBUG, errmsg, context.state)
                raise SATOSAAuthenticationError(context.state, errmsg)
            del self.outstanding_queries[req_id]

        # check if the relay_state matches the cookie state
        if context.state[self.name]["relay_state"] != context.request["RelayState"]:
            satosa_logging(logger, logging.DEBUG,
                           "State did not match relay state for state", context.state)
            raise SATOSAAuthenticationError(context.state, "State did not match relay state")

        context.decorate(Context.KEY_BACKEND_METADATA_STORE, self.sp.metadata)
        if self.config.get(SAMLBackend.KEY_MEMORIZE_IDP):
            issuer = authn_response.response.issuer.text.strip()
            context.state[Context.KEY_MEMORIZED_IDP] = issuer
        context.state.pop(self.name, None)
        context.state.pop(Context.KEY_FORCE_AUTHN, None)
        return self.auth_callback_func(context, self._translate_response(authn_response, context.state))

    def disco_response(self, context):
        """
        Endpoint for the discovery server response

        :type context: satosa.context.Context
        :rtype: satosa.response.Response

        :param context: The current context
        :return: response
        """
        info = context.request
        state = context.state

        try:
            entity_id = info["entityID"]
        except KeyError as err:
            satosa_logging(logger, logging.DEBUG, "No IDP chosen for state", state, exc_info=True)
            raise SATOSAAuthenticationError(state, "No IDP chosen") from err

        return self.authn_request(context, entity_id)

    def _translate_response(self, response, state):
        """
        Translates a saml authorization response to an internal response

        :type response: saml2.response.AuthnResponse
        :rtype: satosa.internal.InternalData
        :param response: The saml authorization response
        :return: A translated internal response
        """

        # The response may have been encrypted by the IdP so if we have an
        # encryption key, try it.
        if self.encryption_keys:
            response.parse_assertion(self.encryption_keys)

        authn_info = response.authn_info()[0]
        auth_class_ref = authn_info[0]
        timestamp = response.assertion.authn_statement[0].authn_instant
        issuer = response.response.issuer.text

        auth_info = AuthenticationInformation(
            auth_class_ref, timestamp, issuer,
        )

        # The SAML response may not include a NameID.
        subject = response.get_subject()
        name_id = subject.text if subject else None
        name_id_format = subject.format if subject else None

        attributes = self.converter.to_internal(
            self.attribute_profile, response.ava,
        )

        internal_resp = InternalData(
            auth_info=auth_info,
            attributes=attributes,
            subject_type=name_id_format,
            subject_id=name_id,
        )

        satosa_logging(logger, logging.DEBUG,
                       "backend received attributes:\n%s" %
                       json.dumps(response.ava, indent=4), state)
        return internal_resp

    def _metadata_endpoint(self, context):
        """
        Endpoint for retrieving the backend metadata
        :type context: satosa.context.Context
        :rtype: satosa.response.Response

        :param context: The current context
        :return: response with metadata
        """
        satosa_logging(logger, logging.DEBUG, "Sending metadata response", context.state)

        metadata_string = create_metadata_string(None, self.sp.config, 4, None, None, None, None,
                                                 None).decode("utf-8")
        return Response(metadata_string, content="text/xml")

    def register_endpoints(self):
        """
        See super class method satosa.backends.base.BackendModule#register_endpoints
        :rtype list[(str, ((satosa.context.Context, Any) -> Any, Any))]
        """
        url_map = []
        sp_endpoints = self.sp.config.getattr("endpoints", "sp")
        for endp, binding in sp_endpoints["assertion_consumer_service"]:
            parsed_endp = urlparse(endp)
            url_map.append(("^%s$" % parsed_endp.path[1:], functools.partial(self.authn_response, binding=binding)))
            if binding == BINDING_HTTP_REDIRECT:
                msg = " ".join(
                    [
                        "AssertionConsumerService endpoint with binding",
                        BINDING_HTTP_REDIRECT,
                        "is not recommended.",
                        "Quoting section 4.1.2 of",
                        "'Profiles for the OASIS Security Assertion Markup Language (SAML) V2.0':",
                        "The HTTP Redirect binding MUST NOT be used,",
                        "as the response will typically exceed the URL length",
                        "permitted by most user agents.",
                    ]
                )
                _warnings.warn(msg, UserWarning)

        if self.discosrv:
            for endp, binding in sp_endpoints["discovery_response"]:
                parsed_endp = urlparse(endp)
                url_map.append(
                    ("^%s$" % parsed_endp.path[1:], self.disco_response))

        if self.expose_entityid_endpoint():
            parsed_entity_id = urlparse(self.sp.config.entityid)
            url_map.append(("^{0}".format(parsed_entity_id.path[1:]),
                            self._metadata_endpoint))

        return url_map

    def get_metadata_desc(self):
        """
        See super class satosa.backends.backend_base.BackendModule#get_metadata_desc
        :rtype: satosa.metadata_creation.description.MetadataDescription
        """
        entity_descriptions = []

        idp_entities = self.sp.metadata.with_descriptor("idpsso")
        for entity_id, entity in idp_entities.items():
            description = MetadataDescription(urlsafe_b64encode(entity_id.encode("utf-8")).decode("utf-8"))

            # Add organization info
            try:
                organization_info = entity["organization"]
            except KeyError:
                pass
            else:
                organization = OrganizationDesc()
                for name_info in organization_info.get("organization_name", []):
                    organization.add_name(name_info["text"], name_info["lang"])
                for display_name_info in organization_info.get("organization_display_name", []):
                    organization.add_display_name(display_name_info["text"], display_name_info["lang"])
                for url_info in organization_info.get("organization_url", []):
                    organization.add_url(url_info["text"], url_info["lang"])
                description.organization = organization

            # Add contact person info
            try:
                contact_persons = entity["contact_person"]
            except KeyError:
                pass
            else:
                for person in contact_persons:
                    person_desc = ContactPersonDesc()
                    person_desc.contact_type = person.get("contact_type")
                    for address in person.get('email_address', []):
                        person_desc.add_email_address(address["text"])
                    if "given_name" in person:
                        person_desc.given_name = person["given_name"]["text"]
                    if "sur_name" in person:
                        person_desc.sur_name = person["sur_name"]["text"]

                    description.add_contact_person(person_desc)

            # Add UI info
            ui_info = self.sp.metadata.extension(entity_id, "idpsso_descriptor", "{}&UIInfo".format(UI_NAMESPACE))
            if ui_info:
                ui_info = ui_info[0]
                ui_info_desc = UIInfoDesc()
                for desc in ui_info.get("description", []):
                    ui_info_desc.add_description(desc["text"], desc["lang"])
                for name in ui_info.get("display_name", []):
                    ui_info_desc.add_display_name(name["text"], name["lang"])
                for logo in ui_info.get("logo", []):
                    ui_info_desc.add_logo(logo["text"], logo["width"], logo["height"], logo.get("lang"))
                description.ui_info = ui_info_desc

            entity_descriptions.append(description)
        return entity_descriptions


class SAMLEIDASBackend(SAMLBackend, SAMLEIDASBaseModule):
    """
    A saml2 eidas backend module (acting as a SP).
    """
    VALUE_ACR_CLASS_REF_DEFAULT = 'http://eidas.europa.eu/LoA/high'
    VALUE_ACR_COMPARISON_DEFAULT = 'minimum'

    def init_config(self, config):
        config = super().init_config(config)

        spec_eidas_sp = {
            'acr_mapping': {
                "": {
                    'class_ref': self.VALUE_ACR_CLASS_REF_DEFAULT,
                    'comparison': self.VALUE_ACR_COMPARISON_DEFAULT,
                },
            },
            'sp_config.service.sp.authn_requests_signed': True,
            'sp_config.service.sp.want_response_signed': True,
            'sp_config.service.sp.allow_unsolicited': False,
            'sp_config.service.sp.force_authn': True,
            'sp_config.service.sp.hide_assertion_consumer_service': True,
            'sp_config.service.sp.sp_type': ['private', 'public'],
            'sp_config.service.sp.sp_type_in_metadata': [True, False],
        }

        return util.check_set_dict_defaults(config, spec_eidas_sp)<|MERGE_RESOLUTION|>--- conflicted
+++ resolved
@@ -9,11 +9,8 @@
 from base64 import urlsafe_b64encode
 from urllib.parse import urlparse
 
-<<<<<<< HEAD
 import saml2.xmldsig
-=======
 from saml2 import BINDING_HTTP_REDIRECT
->>>>>>> 79ca3d25
 from saml2.client_base import Base
 from saml2.config import SPConfig
 from saml2.extension.ui import NAMESPACE as UI_NAMESPACE
