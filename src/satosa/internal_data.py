--- conflicted
+++ resolved
@@ -276,12 +276,8 @@
     """
     Internal request for SATOSA.
     """
-<<<<<<< HEAD
-
-    def __init__(self, user_id_hash_type, requestor):
-=======
+
     def __init__(self, user_id_hash_type, requestor, requester_name=None):
->>>>>>> 4ee80dd5
         """
 
         :param user_id_hash_type:
