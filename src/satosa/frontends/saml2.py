--- conflicted
+++ resolved
@@ -308,13 +308,8 @@
                 'identity'      : ava,
                 'name_id'       : name_id,
                 'authn'         : auth_info,
-<<<<<<< HEAD
-                'sign_response' : True,
-                'sign_assertion': True
-=======
                 'sign_response' : sign_response,
                 'sign_assertion': sign_assertion
->>>>>>> 2dc11ca7
                 }
 
         # Add the SP details
