--- conflicted
+++ resolved
@@ -56,15 +56,10 @@
     A OpenID Connect frontend module
     """
 
-<<<<<<< HEAD
     def __init__(self, auth_req_callback_func, logout_req_callback_func, internal_attributes, conf, base_url, name):
         self._validate_config(conf)
         super().__init__(auth_req_callback_func, logout_req_callback_func, internal_attributes, base_url, name)
-=======
-    def __init__(self, auth_req_callback_func, internal_attributes, conf, base_url, name):
-        _validate_config(conf)
-        super().__init__(auth_req_callback_func, internal_attributes, base_url, name)
->>>>>>> 497aa9ca
+
 
         self.config = conf
         provider_config = self.config["provider"]
