"""
A OpenID Connect frontend module for the satosa proxy
"""
import json
import logging
from urllib.parse import urlencode

from jwkest.jwk import rsa_load, RSAKey
from oic.oic.message import (AuthorizationRequest, AuthorizationErrorResponse, TokenErrorResponse,
                             UserInfoErrorResponse)
from oic.oic.provider import RegistrationEndpoint, AuthorizationEndpoint, TokenEndpoint, UserinfoEndpoint
from pyop.access_token import AccessToken
from pyop.authz_state import AuthorizationState
from pyop.exceptions import (InvalidAuthenticationRequest, InvalidClientRegistrationRequest,
                             InvalidClientAuthentication, OAuthError, BearerTokenError, InvalidAccessToken)
from pyop.provider import Provider
from pyop.storage import MongoWrapper
from pyop.subject_identifier import HashBasedSubjectIdentifierFactory
from pyop.userinfo import Userinfo
from pyop.util import should_fragment_encode

from .base import FrontendModule
from ..internal_data import InternalRequest
from ..internal_data import UserIdHashType
from ..logging_util import satosa_logging
from ..response import BadRequest, Created
from ..response import SeeOther, Response
from ..response import Unauthorized
from ..util import rndstr

logger = logging.getLogger(__name__)


def oidc_subject_type_to_hash_type(subject_type):
    if subject_type == "public":
        return UserIdHashType.public

    return UserIdHashType.pairwise


class OpenIDConnectFrontend(FrontendModule):
    """
    A OpenID Connect frontend module
    """

    def __init__(self, auth_req_callback_func, internal_attributes, conf, base_url, name):
        self._validate_config(conf)
        super().__init__(auth_req_callback_func, internal_attributes, base_url, name)

        self.config = conf
        self.signing_key = RSAKey(key=rsa_load(conf["signing_key_path"]), use="sig", alg="RS256")

    def _create_provider(self, endpoint_baseurl):
        response_types_supported = self.config["provider"].get("response_types_supported", ["id_token"])
        subject_types_supported = self.config["provider"].get("subject_types_supported", ["pairwise"])
        scopes_supported = self.config["provider"].get("scopes_supported", ["openid"])
        capabilities = {
            "issuer": self.base_url,
            "authorization_endpoint": "{}/{}".format(endpoint_baseurl, AuthorizationEndpoint.url),
            "response_types_supported": response_types_supported,
            "id_token_signing_alg_values_supported": [self.signing_key.alg],
            "response_modes_supported": ["fragment", "query"],
            "subject_types_supported": subject_types_supported,
            "claim_types_supported": ["normal"],
            "claims_parameter_supported": True,
            "claims_supported": [attribute_map["openid"][0]
                                 for attribute_map in self.internal_attributes["attributes"].values()
                                 if "openid" in attribute_map],
            "request_parameter_supported": False,
            "request_uri_parameter_supported": False,
            "scopes_supported": scopes_supported
        }

        if self.config["provider"].get("client_registration_supported", False):
            capabilities["registration_endpoint"] = "{}/{}".format(endpoint_baseurl, RegistrationEndpoint.url)

        db_uri = self.config.get("db_uri")
        authz_state = self._init_authorization_state(db_uri, self.config.get("sub_hash_salt"))
        cdb = MongoWrapper(db_uri, "satosa", "clients") if db_uri else {}
        self.user_db = MongoWrapper(db_uri, "satosa", "authz_codes") if db_uri else {}
        self.provider = Provider(self.signing_key, capabilities, authz_state, cdb, Userinfo(self.user_db))

    def _init_authorization_state(self, db_uri=None, sub_hash_salt=None):
        sub_hash_salt = sub_hash_salt or rndstr(16)
        if db_uri:
            authz_code_db = MongoWrapper(db_uri, "satosa", "authz_codes")
            access_token_db = MongoWrapper(db_uri, "satosa", "access_tokens")
            refresh_token_db = MongoWrapper(db_uri, "satosa", "refresh_tokens")
            sub_db = MongoWrapper(db_uri, "satosa", "subject_identifiers")
        else:
            authz_code_db = None
            access_token_db = None
            refresh_token_db = None
            sub_db = None

        return AuthorizationState(HashBasedSubjectIdentifierFactory(sub_hash_salt), authz_code_db, access_token_db,
                                  refresh_token_db, sub_db)

    def handle_authn_response(self, context, internal_resp):
        """
        See super class method satosa.frontends.base.FrontendModule#handle_authn_response
        :type context: satosa.context.Context
        :type internal_response: satosa.internal_data.InternalResponse
        :rtype oic.utils.http_util.Response
        """

        auth_req = self._get_authn_request_from_state(context.state)

        attributes = self.converter.from_internal("openid", internal_resp.attributes)
<<<<<<< HEAD
        satosa_logging(logger, logging.DEBUG,
                       "Attributes delivered by backend to OIDC frontend: {}".format(json.dumps(attributes)),
                       context.state)
        flattened_attributes = {k: v[0] for k, v in attributes.items()}
        requested_id_token_claims = auth_req.get("claims", {}).get("id_token")
        user_claims = self._get_user_info(flattened_attributes, requested_id_token_claims, auth_req["scope"])
        satosa_logging(logger, logging.DEBUG, "Attributes filtered by requested claims/scope: {}".format(
            json.dumps(user_claims)), context.state)

        # construct epoch timestamp of reported authentication time
        auth_time = datetime.datetime.strptime(internal_resp.auth_info.timestamp, "%Y-%m-%dT%H:%M:%SZ")
        epoch_timestamp = (auth_time - datetime.datetime(1970, 1, 1)).total_seconds()

        # create ID Token
        base_claims = {
            "iss": self.base_url,
            "aud": auth_req["client_id"],
            "sub": internal_resp.user_id,
            "nonce": auth_req["nonce"],
            "auth_time": epoch_timestamp
        }
        base_claims.update(user_claims)
        id_token = IdToken(**base_claims).to_jwt([self.signing_key], self.signing_key.alg)
=======
        self.user_db[internal_resp.user_id] = {k: v[0] for k, v in attributes.items()}
        auth_resp = self.provider.authorize(auth_req, internal_resp.user_id)
>>>>>>> 1105ee10

        del context.state[self.name]
        http_response = auth_resp.request(auth_req["redirect_uri"], should_fragment_encode(auth_req))
        return SeeOther(http_response)

    def handle_backend_error(self, exception):
        """
        See super class satosa.frontends.base.FrontendModule
        :type exception: satosa.exception.SATOSAError
        :rtype: oic.utils.http_util.Response
        """
        auth_req = self._get_authn_request_from_state(exception.state)
        error_resp = AuthorizationErrorResponse(error="access_denied", error_description=exception.message)
        satosa_logging(logger, logging.DEBUG, exception.message, exception.state)
        return SeeOther(error_resp.request(auth_req["redirect_uri"], should_fragment_encode(auth_req)))

    def register_endpoints(self, backend_names):
        """
        See super class satosa.frontends.base.FrontendModule
        :type backend_names: list[str]
        :rtype: list[(str, ((satosa.context.Context, Any) -> satosa.response.Response, Any))]
        :raise ValueError: if more than one backend is configured
        """
        if len(backend_names) != 1:
            # only supports one backend since there currently is no way to publish multiple authorization endpoints
            # in configuration information and there is no other standard way of authorization_endpoint discovery
            # similar to SAML entity discovery
            raise ValueError("OpenID Connect frontend only supports one backend.")
        backend = backend_names[0]
        endpoint_baseurl = "{}/{}".format(self.base_url, backend)
        self._create_provider(endpoint_baseurl)

        provider_config = ("^.well-known/openid-configuration$", self.provider_config)
        jwks_uri = ("^jwks$", self.jwks)
        authentication = ("^{}/{}".format(backend, AuthorizationEndpoint.url), self.handle_authn_request)
        url_map = [provider_config, jwks_uri, authentication]

        if any("code" in v for v in self.provider.configuration_information["response_types_supported"]):
            self.provider.configuration_information["token_endpoint"] = "{}/{}".format(endpoint_baseurl,
                                                                                       TokenEndpoint.url)
            token_endpoint = ("^{}/{}".format(backend, TokenEndpoint.url), self.token_endpoint)
            url_map.append(token_endpoint)

            self.provider.configuration_information["userinfo_endpoint"] = "{}/{}".format(endpoint_baseurl,
                                                                                          UserinfoEndpoint.url)
            userinfo_endpoint = ("^{}/{}".format(backend, UserinfoEndpoint.url), self.userinfo_endpoint)
            url_map.append(userinfo_endpoint)
        if "registration_endpoint" in self.provider.configuration_information:
            client_registration = ("^{}/{}".format(backend, RegistrationEndpoint.url), self.client_registration)
            url_map.append(client_registration)


        return url_map

    def _validate_config(self, config):
        """
        Validates that all necessary config parameters are specified.
        :type config: dict[str, dict[str, Any] | str]
        :param config: the module config
        """
        if config is None:
            raise ValueError("OIDCFrontend conf can't be 'None'.")

        for k in {"signing_key_path", "provider"}:
            if k not in config:
                raise ValueError("Missing configuration parameter '{}' for OpenID Connect frontend.".format(k))

    def _get_authn_request_from_state(self, state):
        """
        Extract the clietns request stoed in the SATOSA state.
        :type state: satosa.state.State
        :rtype: oic.oic.message.AuthorizationRequest

        :param state: the current state
        :return: the parsed authentication request
        """
        return AuthorizationRequest().deserialize(state[self.name]["oidc_request"])

    def client_registration(self, context):
        """
        Handle the OIDC dynamic client registration.
        :type context: satosa.context.Context
        :rtype: oic.utils.http_util.Response

        :param context: the current context
        :return: HTTP response to the client
        """
        try:
            resp = self.provider.handle_client_registration_request(json.dumps(context.request))
            return Created(resp.to_json(), content="application/json")
        except InvalidClientRegistrationRequest as e:
            return BadRequest(e.to_json(), content="application/json")

    def provider_config(self, context):
        """
        Construct the provider configuration information (served at /.well-known/openid-configuration).
        :type context: satosa.context.Context
        :rtype: oic.utils.http_util.Response

        :param context: the current context
        :return: HTTP response to the client
        """
        return Response(self.provider.provider_configuration.to_json(), content="application/json")

    def handle_authn_request(self, context):
        """
        Parse and verify the authentication request and pass it on to the backend.
        :type context: satosa.context.Context
        :rtype: oic.utils.http_util.Response

        :param context: the current context
        :return: HTTP response to the client
        """

        request = urlencode(context.request)
        satosa_logging(logger, logging.DEBUG, "Authn req from client: {}".format(request),
                       context.state)

        try:
            authn_req = self.provider.parse_authentication_request(request)
        except InvalidAuthenticationRequest as e:
            satosa_logging(logger, logging.ERROR, "Error in authn req: {}".format(str(e)),
                           context.state)
            error_url = e.to_error_url()

            if error_url:
                return SeeOther(error_url)
            else:
                return BadRequest("Something went wrong: {}".format(str(e)))

        client_id = authn_req["client_id"]
        context.state[self.name] = {"oidc_request": request}
<<<<<<< HEAD
        hash_type = oidc_subject_type_to_hash_type(self.provider.cdb[client_id].get("subject_type", "pairwise"))
        internal_req = InternalRequest(hash_type, client_id, self.provider.cdb[client_id].get("client_name"))
=======
        hash_type = oidc_subject_type_to_hash_type(self.provider.clients[client_id].get("subject_type", "pairwise"))
        internal_req = InternalRequest(hash_type, client_id, self.provider.clients[client_id].get("client_name"))
>>>>>>> 1105ee10

        return self.auth_req_callback_func(context, internal_req)

    def jwks(self, context):
        """
        Construct the JWKS document (served at /jwks).
        :type context: satosa.context.Context
        :rtype: oic.utils.http_util.Response

        :param context: the current context
        :return: HTTP response to the client
        """
        return Response(json.dumps(self.provider.jwks), content="application/json")

    def token_endpoint(self, context):
        """
        Handle token requests (served at /token).
        :type context: satosa.context.Context
        :rtype: oic.utils.http_util.Response

        :param context: the current context
        :return: HTTP response to the client
        """
        headers = {"Authorization": context.request_authorization}
        try:
            response = self.provider.handle_token_request(urlencode(context.request), headers)
            return Response(response.to_json(), content="application/json")
        except InvalidClientAuthentication as e:
            logger.debug('invalid client authentication at token endpoint', exc_info=True)
            error_resp = TokenErrorResponse(error='invalid_client', error_description=str(e))
            response = Unauthorized(error_resp.to_json(), headers=[("WWW-Authenticate", "Basic")],
                                    content="application/json")
            return response
        except OAuthError as e:
            logger.debug('invalid request: %s', str(e), exc_info=True)
            error_resp = TokenErrorResponse(error=e.oauth_error, error_description=str(e))
            return BadRequest(error_resp.to_json(), content="application/json")

    def userinfo_endpoint(self, context):
        headers = {"Authorization": context.request_authorization}

        try:
            response = self.provider.handle_userinfo_request(urlencode(context.request), headers)
            return Response(response.to_json(), content="application/json")
        except (BearerTokenError, InvalidAccessToken) as e:
            error_resp = UserInfoErrorResponse(error='invalid_token', error_description=str(e))
            response = Unauthorized(error_resp.to_json(), headers=[("WWW-Authenticate", AccessToken.BEARER_TOKEN_TYPE)],
                                    content="application/json")
            return response
<|MERGE_RESOLUTION|>--- conflicted
+++ resolved
@@ -107,34 +107,8 @@
         auth_req = self._get_authn_request_from_state(context.state)
 
         attributes = self.converter.from_internal("openid", internal_resp.attributes)
-<<<<<<< HEAD
-        satosa_logging(logger, logging.DEBUG,
-                       "Attributes delivered by backend to OIDC frontend: {}".format(json.dumps(attributes)),
-                       context.state)
-        flattened_attributes = {k: v[0] for k, v in attributes.items()}
-        requested_id_token_claims = auth_req.get("claims", {}).get("id_token")
-        user_claims = self._get_user_info(flattened_attributes, requested_id_token_claims, auth_req["scope"])
-        satosa_logging(logger, logging.DEBUG, "Attributes filtered by requested claims/scope: {}".format(
-            json.dumps(user_claims)), context.state)
-
-        # construct epoch timestamp of reported authentication time
-        auth_time = datetime.datetime.strptime(internal_resp.auth_info.timestamp, "%Y-%m-%dT%H:%M:%SZ")
-        epoch_timestamp = (auth_time - datetime.datetime(1970, 1, 1)).total_seconds()
-
-        # create ID Token
-        base_claims = {
-            "iss": self.base_url,
-            "aud": auth_req["client_id"],
-            "sub": internal_resp.user_id,
-            "nonce": auth_req["nonce"],
-            "auth_time": epoch_timestamp
-        }
-        base_claims.update(user_claims)
-        id_token = IdToken(**base_claims).to_jwt([self.signing_key], self.signing_key.alg)
-=======
         self.user_db[internal_resp.user_id] = {k: v[0] for k, v in attributes.items()}
         auth_resp = self.provider.authorize(auth_req, internal_resp.user_id)
->>>>>>> 1105ee10
 
         del context.state[self.name]
         http_response = auth_resp.request(auth_req["redirect_uri"], should_fragment_encode(auth_req))
@@ -267,13 +241,8 @@
 
         client_id = authn_req["client_id"]
         context.state[self.name] = {"oidc_request": request}
-<<<<<<< HEAD
-        hash_type = oidc_subject_type_to_hash_type(self.provider.cdb[client_id].get("subject_type", "pairwise"))
-        internal_req = InternalRequest(hash_type, client_id, self.provider.cdb[client_id].get("client_name"))
-=======
         hash_type = oidc_subject_type_to_hash_type(self.provider.clients[client_id].get("subject_type", "pairwise"))
         internal_req = InternalRequest(hash_type, client_id, self.provider.clients[client_id].get("client_name"))
->>>>>>> 1105ee10
 
         return self.auth_req_callback_func(context, internal_req)
 
