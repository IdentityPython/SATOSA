--- conflicted
+++ resolved
@@ -56,13 +56,7 @@
                         plugin_configs.append(plugin_config)
                         break
                 else:
-<<<<<<< HEAD
-                    raise SATOSAConfigurationError(
-                        f"Failed to load plugin config '{config}'"
-                    )
-=======
                     raise SATOSAConfigurationError(f"Failed to load plugin config '{config}'")
->>>>>>> 75c325b3
             self._config[key] = plugin_configs
 
         for parser in parsers:
@@ -97,13 +91,7 @@
 
         for key in SATOSAConfig.sensitive_dict_keys:
             if key not in conf and f"SATOSA_{key}" not in os.environ:
-<<<<<<< HEAD
-                raise SATOSAConfigurationError(
-                    f"Missing key '{key}' from config and ENVIRONMENT"
-                )
-=======
                 raise SATOSAConfigurationError(f"Missing key '{key}' from config and ENVIRONMENT")
->>>>>>> 75c325b3
 
     def __getitem__(self, item):
         """
