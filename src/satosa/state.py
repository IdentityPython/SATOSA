--- conflicted
+++ resolved
@@ -25,46 +25,16 @@
 _SESSION_ID_KEY = "SESSION_ID"
 
 
-<<<<<<< HEAD
-def state_to_cookie(state:str,
-                    name:str,
-                    path:str,
-                    encryption_key:str,
-                    domain:str=None,
-                    secure:bool=True,
-                    httponly:bool=True,
-                    max_age:str=""):
-=======
 class State(UserDict):
     """
     This class holds a state attribute object. A state object must be able to be converted to
     a json string, otherwise will an exception be raised.
->>>>>>> 75c325b3
     """
 
     def __init__(self, urlstate_data=None, encryption_key=None):
         """
         If urlstate is empty a new empty state instance will be returned.
 
-<<<<<<< HEAD
-    :param state: The state to save
-    :param name: Name identifier of the cookie
-    :param path: Endpoint path the cookie will be associated to
-    :param encryption_key: Key to encrypt the state information
-    :return: A cookie
-    """
-    cookie_data = "" if state.delete else state.urlstate(encryption_key)
-    cookie = SimpleCookie()
-    cookie[name] = cookie_data
-    cookie[name]["samesite"] = "None"
-    cookie[name]["secure"] = secure
-    if httponly:
-        cookie[name]["httponly"] = httponly
-    if domain:
-        cookie[name]["domain"] = domain
-    cookie[name]["path"] = path
-    cookie[name]["max-age"] = 0 if state.delete else max_age
-=======
         If urlstate is not empty the constructor will rebuild the state attribute objects
         from the urlstate string.
         :type urlstate_data: str
@@ -79,7 +49,9 @@
 
         urlstate_data = {} if urlstate_data is None else urlstate_data
         if urlstate_data and not encryption_key:
-            raise ValueError("If an 'urlstate_data' is supplied 'encrypt_key' must be specified.")
+            raise ValueError(
+                "If an 'urlstate_data' is supplied 'encrypt_key' must be specified."
+            )
 
         if urlstate_data:
             try:
@@ -198,7 +170,6 @@
         if max_age is not None
         else ""
     )
->>>>>>> 75c325b3
 
     msg = "Saved state in cookie {name} with properties {props}".format(
         name=name, props=list(cookie[name].items())
@@ -209,11 +180,7 @@
     return cookie
 
 
-<<<<<<< HEAD
-def cookie_to_state(cookie_str:str, name:str, encryption_key:str):
-=======
 def cookie_to_state(cookie_str: str, name: str, encryption_key: str) -> State:
->>>>>>> 75c325b3
     """
     Loads a state from a cookie
 
@@ -307,113 +274,4 @@
         :type b: bytes
         :rtype: bytes
         """
-<<<<<<< HEAD
-        return b[:-ord(b[len(b) - 1:])]
-
-
-class State(UserDict):
-    """
-    This class holds a state attribute object. A state object must be able to be converted to
-    a json string, otherwise will an exception be raised.
-    """
-
-    def __init__(self, urlstate_data=None, encryption_key=None):
-        """
-        If urlstate is empty a new empty state instance will be returned.
-
-        If urlstate is not empty the constructor will rebuild the state attribute objects
-        from the urlstate string.
-        :type urlstate_data: str
-        :type encryption_key: str
-        :rtype: State
-
-        :param encryption_key: The key to be used for encryption.
-        :param urlstate_data: A string created by the method urlstate in this class.
-        :return: An instance of this class.
-        """
-        self.delete = False
-
-        urlstate_data = {} if urlstate_data is None else urlstate_data
-        if urlstate_data and not encryption_key:
-            raise ValueError(
-                "If an 'urlstate_data' is supplied 'encrypt_key' must be specified."
-            )
-
-        if urlstate_data:
-            try:
-                urlstate_data_bytes = urlstate_data.encode("utf-8")
-                urlstate_data_b64decoded = base64.urlsafe_b64decode(urlstate_data_bytes)
-                lzma = LZMADecompressor()
-                urlstate_data_decompressed = lzma.decompress(urlstate_data_b64decoded)
-                urlstate_data_decrypted = _AESCipher(encryption_key).decrypt(
-                    urlstate_data_decompressed
-                )
-                lzma = LZMADecompressor()
-                urlstate_data_decrypted_decompressed = lzma.decompress(urlstate_data_decrypted)
-                urlstate_data_obj = json.loads(urlstate_data_decrypted_decompressed)
-            except Exception as e:
-                error_context = {
-                    "message": "Failed to load state data. Reinitializing empty state.",
-                    "reason": str(e),
-                    "urlstate_data": urlstate_data,
-                }
-                logger.warning(error_context)
-                urlstate_data = {}
-            else:
-                urlstate_data = urlstate_data_obj
-
-        session_id = (
-            urlstate_data[_SESSION_ID_KEY]
-            if urlstate_data and _SESSION_ID_KEY in urlstate_data
-            else uuid4().urn
-        )
-        urlstate_data[_SESSION_ID_KEY] = session_id
-
-        super().__init__(urlstate_data)
-
-    @property
-    def session_id(self):
-        return self.data.get(_SESSION_ID_KEY)
-
-    def urlstate(self, encryption_key):
-        """
-        Will return a url safe representation of the state.
-
-        :type encryption_key: Key used for encryption.
-        :rtype: str
-
-        :return: Url representation av of the state.
-        """
-        lzma = LZMACompressor()
-        urlstate_data = json.dumps(self.data)
-        urlstate_data = lzma.compress(urlstate_data.encode("UTF-8"))
-        urlstate_data += lzma.flush()
-        urlstate_data = _AESCipher(encryption_key).encrypt(urlstate_data)
-        lzma = LZMACompressor()
-        urlstate_data = lzma.compress(urlstate_data)
-        urlstate_data += lzma.flush()
-        urlstate_data = base64.urlsafe_b64encode(urlstate_data)
-        return urlstate_data.decode("utf-8")
-
-    def copy(self):
-        """
-        Returns a deepcopy of the state
-
-        :rtype: satosa.state.State
-
-        :return: A copy of the state
-        """
-        state_copy = State()
-        state_copy.data = copy.deepcopy(self.data)
-        return state_copy
-
-    @property
-    def state_dict(self):
-        """
-        :rtype: dict[str, any]
-        :return: A copy of the state as dictionary.
-        """
-        return copy.deepcopy(self.data)
-=======
-        return b[:-ord(b[len(b) - 1:])]
->>>>>>> 75c325b3
+        return b[:-ord(b[len(b) - 1:])]