--- conflicted
+++ resolved
@@ -10,16 +10,13 @@
 
 from .base import SATOSABase
 from .context import Context
-<<<<<<< HEAD
 from .exception import SATOSAUnknownErrorRedirectUrl
 from .response import ServiceError, NotFound, Redirect
 from .routing import SATOSANoBoundEndpointError
 from saml2.s_utils import UnknownSystemEntity
-=======
 from .response import ServiceError
 from .response import NotFound
 
->>>>>>> 75c325b3
 
 logger = logging.getLogger(__name__)
 
@@ -168,7 +165,6 @@
             if isinstance(resp, Exception):
                 raise resp
             return resp(environ, start_response)
-<<<<<<< HEAD
         except SATOSANoBoundEndpointError as e:
             msg = str(e)
             logline = lu.LOG_FMT.format(id=lu.get_session_id(context.state), message=msg)
@@ -179,8 +175,6 @@
             redirect_url, error_log = e.args[0][0], e.args[0][1]
             logger.debug('{}: Redirecting to "{}"'.format(error_log, redirect_url))
             return Redirect(redirect_url)(environ, start_response)
-=======
->>>>>>> 75c325b3
         except Exception as e:
             logger.exception(str(e))
             if debug:
