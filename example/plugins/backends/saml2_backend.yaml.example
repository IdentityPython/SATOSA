module: satosa.backends.saml2.SAMLBackend
name: Saml2
config:
  idp_blacklist_file: /path/to/blacklist.json

  acr_mapping:
    "": default-LoA
    "https://accounts.google.com": LoA1

  # disco_srv must be defined if there is more than one IdP in the metadata specified above
  disco_srv: http://disco.example.com

  entityid_endpoint: true
  mirror_force_authn: no
  memorize_idp: no
  use_memorized_idp_when_force_authn: no
  send_requester_id: no
  enable_metadata_reload: no
  acs_selection_strategy: prefer_matching_host

  sp_config:
    name: "SP Name"
    description: "SP Description"
    key_file: backend.key
    cert_file: backend.crt
    organization: {display_name: Example Identities, name: Example Identities Org., url: 'http://www.example.com'}
    contact_person:
    - {contact_type: technical, email_address: 'mailto:technical@example.com', given_name: Technical}
    - {contact_type: support, email_address: 'mailto:support@example.com', given_name: Support}
    - {contact_type: other, email_address: 'mailto:security@example.com', given_name: Security, extension_attributes: {'xmlns:remd': 'http://refeds.org/metadata', 'remd:contactType': 'http://refeds.org/metadata/contactType/security'}}

    metadata:
      local: [idp.xml]

    entityid: <base_url>/<name>/proxy_saml2_backend.xml
    accepted_time_diff: 60
    service:
      sp:
        ui_info:
          display_name:
            - lang: en
              text: "SP Display Name"
          description:
            - lang: en
              text: "SP Description"
          information_url:
            - lang: en
              text: "http://sp.information.url/"
          privacy_statement_url:
            - lang: en
              text: "http://sp.privacy.url/"
          keywords:
            - lang: se
              text: ["Satosa", "SP-SE"]
            - lang: en
              text: ["Satosa", "SP-EN"]
          logo:
            text: "http://sp.logo.url/"
            width: "100"
            height: "100"
        authn_requests_signed: true
        want_response_signed: true
        allow_unsolicited: true
        endpoints:
          assertion_consumer_service:
          - [<base_url>/<name>/acs/post, 'urn:oasis:names:tc:SAML:2.0:bindings:HTTP-POST']
          discovery_response:
          - [<base_url>/<name>/disco, 'urn:oasis:names:tc:SAML:profiles:SSO:idp-discovery-protocol']
<<<<<<< HEAD

        # name_id_format: a list of strings to set the <NameIDFormat> element in SP metadata
        # name_id_policy_format: a string to set the Format attribute in the NameIDPolicy element
        # of the authentication request
        # name_id_format_allow_create: sets the AllowCreate attribute in the NameIDPolicy element
        # of the authentication request
        name_id_format_allow_create: true
=======
        name_id_format: 'urn:oasis:names:tc:SAML:2.0:nameid-format:transient'
        # A name_id_format of 'None' will cause the authentication request to not
        # include a Format attribute in the NameIDPolicy.
        # name_id_format: 'None'
        name_id_format_allow_create: true

  # disco_srv must be defined if there is more than one IdP in the metadata specified above
  disco_srv: http://disco.example.com

  # Allow flows to start at the discovery response endpoint.
  # Not recommend but allowed by default for backwards compatiblity.
  # Default will change to false in a later release.
  # allow_discovery_initiated: true
>>>>>>> 93aa0d5e
<|MERGE_RESOLUTION|>--- conflicted
+++ resolved
@@ -66,19 +66,12 @@
           - [<base_url>/<name>/acs/post, 'urn:oasis:names:tc:SAML:2.0:bindings:HTTP-POST']
           discovery_response:
           - [<base_url>/<name>/disco, 'urn:oasis:names:tc:SAML:profiles:SSO:idp-discovery-protocol']
-<<<<<<< HEAD
 
         # name_id_format: a list of strings to set the <NameIDFormat> element in SP metadata
         # name_id_policy_format: a string to set the Format attribute in the NameIDPolicy element
         # of the authentication request
         # name_id_format_allow_create: sets the AllowCreate attribute in the NameIDPolicy element
         # of the authentication request
-        name_id_format_allow_create: true
-=======
-        name_id_format: 'urn:oasis:names:tc:SAML:2.0:nameid-format:transient'
-        # A name_id_format of 'None' will cause the authentication request to not
-        # include a Format attribute in the NameIDPolicy.
-        # name_id_format: 'None'
         name_id_format_allow_create: true
 
   # disco_srv must be defined if there is more than one IdP in the metadata specified above
@@ -87,5 +80,4 @@
   # Allow flows to start at the discovery response endpoint.
   # Not recommend but allowed by default for backwards compatiblity.
   # Default will change to false in a later release.
-  # allow_discovery_initiated: true
->>>>>>> 93aa0d5e
+  # allow_discovery_initiated: true