--- conflicted
+++ resolved
@@ -5,14 +5,7 @@
 import requests
 
 import responses
-<<<<<<< HEAD
 from cryptojwt import JWS
-=======
-from responses import matchers
-
-from jwkest.jwk import rsa_load, RSAKey
-from jwkest.jws import JWS
->>>>>>> d5cac7fc
 
 from satosa.cert_util import rsa_key_from_pem
 from satosa.exception import SATOSAAuthenticationError
@@ -53,16 +46,9 @@
             "id": internal_response.subject_id,
             "redirect_endpoint": self.account_linking.base_url + "/account_linking/handle_account_linking"
         }
-<<<<<<< HEAD
         key = rsa_key_from_pem(account_linking_config["sign_key"])
         key.alg = "RS256"
         jws = JWS(json.dumps(data), key.alg).sign_compact([key])
-=======
-        key = RSAKey(key=rsa_load(account_linking_config["sign_key"]), use="sig", alg="RS256")
-        jws = JWS(json.dumps(data), alg=key.alg).sign_compact([key])
-        url = "%s/get_id" % account_linking_config["api_url"]
-        params = {"jwt": jws}
->>>>>>> d5cac7fc
         responses.add(
             responses.GET,
             url=url,
